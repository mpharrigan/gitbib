--- conflicted
+++ resolved
@@ -1,11 +1,8 @@
-<<<<<<< HEAD
 import textwrap
 from collections import defaultdict
 from dataclasses import dataclass, asdict
-=======
 from collections import defaultdict
 from dataclasses import dataclass, asdict, astuple
->>>>>>> d8a33bf0
 from pprint import pprint
 from typing import Dict, Any, Optional, List, Tuple, Union
 
@@ -15,18 +12,15 @@
 from sqlalchemy.orm.exc import NoResultFound
 
 from gitbib.cache import Crossref, Arxiv
-<<<<<<< HEAD
-from gitbib.gitbib import _fetch_crossref, _fetch_arxiv, NoCrossref, NoArxiv, \
-    extract_citations_from_entry, _container_title_logic, latex_escape, bibtype, \
-    pretty_author_list, bibtex_author_list, bibtex_capitalize, to_isodate, to_prettydate, respace, safe_css, \
-    list_of_pdbs, markdownify, yaml_indent, parse_description
-=======
 from gitbib.description import parse_description, Description
+from gitbib.cache import Crossref, Arxiv
 from gitbib.gitbib import _fetch_crossref, _fetch_arxiv, NoCrossref, NoArxiv, \
     extract_citations_from_entry, _container_title_logic, latex_escape, bibtype, pretty_author_list, \
     bibtex_author_list, bibtex_capitalize, to_isodate, to_prettydate, respace, safe_css, \
     list_of_pdbs, markdownify, yaml_indent
->>>>>>> d8a33bf0
+    extract_citations_from_entry, _container_title_logic, latex_escape, bibtype, \
+    pretty_author_list, bibtex_author_list, bibtex_capitalize, to_isodate, to_prettydate, respace, safe_css, \
+    list_of_pdbs, markdownify, yaml_indent, parse_description
 
 
 def get_and_cache_crossref(doi, *, session, ulog, ident):
@@ -119,14 +113,9 @@
     doi: Optional[str]
     arxiv: Optional[str]
     pdf: Optional[str]
-<<<<<<< HEAD
-    description: Optional[List[Union[str, Dict]]]
-=======
     description: Optional[Description]
->>>>>>> d8a33bf0
     cites: Optional[List[Citation]]
     tags: Optional[List[str]]
-    fn: str
 
 
 def merge_ident(entry: RawEntry):
@@ -256,7 +245,6 @@
 def merge_page(entry) -> Optional[Tuple[int, int]]:
     # TODO: Tuple[int, int]?
     if entry.crossref_data is not None and 'page' in entry.crossref_data:
-<<<<<<< HEAD
         pages = entry.crossref_data['page'].split('-')
         if len(pages) == 1:
             try:
@@ -268,14 +256,6 @@
             return int(pages[0]), int(pages[1])
         else:
             raise ValueError(pages)
-=======
-        if '-' in entry.crossref_data['page']:
-            return int(entry.crossref_data['page'].split('-')[0])
-        try:
-            return int(entry.crossref_data['page'])
-        except ValueError:
-            return -1
->>>>>>> d8a33bf0
 
 
 def merge_url(entry) -> str:
@@ -298,13 +278,8 @@
     pass
 
 
-<<<<<<< HEAD
-def merge_description(entry):
-    if entry.user_data is not None and 'description' in entry.user_data:
-=======
 def merge_description(entry) -> Description:
     if 'description' in entry.user_data:
->>>>>>> d8a33bf0
         return parse_description(entry.user_data['description'])
 
 
@@ -334,23 +309,6 @@
 
 def merge_tags(entry):
     pass
-
-
-<<<<<<< HEAD
-def merge_fn(entry):
-    return entry.user_data['fn']
-=======
-def main(fns, c, ulog):
-    # 1. User data
-    def _load():
-        for fn in fns:
-            with open(f'{fn}.yaml') as f:
-                for ident, user_data in yaml.load(f).items():
-                    user_data['ident'] = ident
-                    user_data['fn'] = fn
-                    user_data = extract_citations_from_entry(user_data, ident=ident, ulog=ulog)
-                    yield RawEntry(user_data=user_data)
->>>>>>> d8a33bf0
 
 
 def _load_user_data(fns, *, ulog):
@@ -413,18 +371,7 @@
         else:
             raise ValueError(f"Unknown desc part {part}")
 
-<<<<<<< HEAD
     return s
-=======
-            # 3.1 arxiv -> crossref
-            if entry.arxiv_data is not None:
-                if 'doi' in entry.arxiv_data:
-                    doi = entry.arxiv_data['doi']
-                    if entry.crossref_data is not None and \
-                            doi.lower() != entry.crossref_data['DOI'].lower():
-                        raise ValueError(f"Inconsistent DOIs: "
-                                         f"{doi} and {entry.crossref_data['DOI']}")
->>>>>>> d8a33bf0
 
 
 def yaml_desc(desc):
@@ -462,7 +409,6 @@
         description=merge_description(entry),
         cites=merge_cites(entry),
         tags=merge_tags(entry),
-        fn=merge_fn(entry),
     ) for entry in entries]
 
     # 5. Create indices for data
@@ -481,7 +427,6 @@
     pass
 
     # 7. Print
-<<<<<<< HEAD
     env = Environment(loader=PackageLoader('gitbib'), keep_trailing_newline=True)
     env.filters['latex_escape'] = latex_escape
     env.filters['bibtype'] = lambda k: bibtype(k, entries, ulog)
@@ -510,26 +455,7 @@
         json.dump([asdict(entry) for entry in entries], f, indent=2)
 
     return entries
-=======
-    def get_jija_env(entries: List[Entry], *, ulog):
-        env = Environment(loader=PackageLoader('gitbib'), keep_trailing_newline=True)
-        env.filters['latex_escape'] = latex_escape
-        env.filters['bibtype'] = lambda k: bibtype(k, entries, ulog)
-        env.filters['pretty_author_list'] = pretty_author_list
-        env.filters['bibtex_author_list'] = bibtex_author_list
-        env.filters['bibtex_capitalize'] = bibtex_capitalize
-        env.filters['to_isodate'] = to_isodate
-        env.filters['to_prettydate'] = to_prettydate
-        env.filters['respace'] = respace
-        env.filters['safe_css'] = safe_css
-        env.filters['list_of_pdbs'] = list_of_pdbs
-        env.filters['markdownify'] = lambda s: markdownify(s, entries)
-        env.filters['indent'] = yaml_indent
-
-    for entry in entries:
-        pprint(asdict(entry), width=180)
-
-    return entries
+
 
 
 def _quote(x):
@@ -584,5 +510,4 @@
     for entry in entries:
         yamls[entry.fn] += to_yaml(entry) + '\n\n'
 
-    return yamls
->>>>>>> d8a33bf0
+    return yamls